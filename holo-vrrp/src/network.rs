--- conflicted
+++ resolved
@@ -13,7 +13,6 @@
 use std::os::fd::AsRawFd;
 use std::sync::Arc;
 
-<<<<<<< HEAD
 use bytes::{BufMut, Bytes, BytesMut};
 use holo_utils::ip::AddressFamily;
 use holo_utils::socket::{AsyncFd, RawSocketExt, Socket, SocketExt};
@@ -22,13 +21,6 @@
 use ipnetwork::IpNetwork;
 use libc::{AF_PACKET, ETH_P_ARP, ETH_P_IPV6};
 use nix::sys::socket::{self, LinkAddr, SockaddrIn, SockaddrIn6, SockaddrLike};
-=======
-use bytes::BufMut;
-use holo_utils::socket::{AsyncFd, LinkAddrExt, Socket, SocketExt};
-use holo_utils::{Sender, UnboundedReceiver, capabilities};
-use libc::ETH_P_ARP;
-use nix::sys::socket::{self, LinkAddr, SockaddrIn};
->>>>>>> 779aed23
 use socket2::{Domain, Protocol, Type};
 use tokio::sync::mpsc::error::SendError;
 
@@ -78,7 +70,6 @@
     }
 }
 
-<<<<<<< HEAD
 pub(crate) fn socket_vrrp_tx6(
     mvlan: &InstanceMacvlan,
 ) -> Result<Socket, std::io::Error> {
@@ -109,10 +100,6 @@
 
 pub(crate) fn socket_vrrp_rx4(
     interface: &InterfaceView,
-=======
-pub(crate) fn socket_vrrp_rx(
-    interface: &InterfaceView<'_>,
->>>>>>> 779aed23
 ) -> Result<Socket, std::io::Error> {
     #[cfg(not(feature = "testing"))]
     {
