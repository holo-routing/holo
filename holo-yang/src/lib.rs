//
// Copyright (c) The Holo Core Contributors
//
// SPDX-License-Identifier: MIT
//

pub mod serde;

use std::borrow::Cow;
use std::collections::HashMap;
use std::sync::{Arc, LazyLock as Lazy, OnceLock};

use maplit::hashmap;
use yang3::context::{
    Context, ContextFlags, EmbeddedModuleKey, EmbeddedModules,
};
use yang3::data::DataNodeRef;

// Global YANG context.
pub static YANG_CTX: OnceLock<Arc<Context>> = OnceLock::new();

// List of embedded YANG modules.
//
// All implemented or imported modules need to be specified here. Holo by
// default doesn't support loading YANG modules from the filesystem.
pub static YANG_EMBEDDED_MODULES: Lazy<EmbeddedModules> = Lazy::new(|| {
    hashmap! {
        // IEEE modules
        EmbeddedModuleKey::new("ieee802-dot1q-types", Some("2022-01-19"), None, None) =>
            include_str!("../modules/ieee/ieee802-dot1q-types@2022-01-19.yang"),
        // IETF modules
        EmbeddedModuleKey::new("iana-bfd-types", Some("2021-10-21"), None, None) =>
            include_str!("../modules/ietf/iana-bfd-types@2021-10-21.yang"),
        EmbeddedModuleKey::new("iana-bgp-community-types", Some("2023-07-05"), None, None) =>
            include_str!("../modules/ietf/iana-bgp-community-types@2023-07-05.yang"),
        EmbeddedModuleKey::new("iana-bgp-notification", Some("2023-07-05"), None, None) =>
            include_str!("../modules/ietf/iana-bgp-notification@2023-07-05.yang"),
        EmbeddedModuleKey::new("iana-bgp-rib-types", Some("2023-07-05"), None, None) =>
            include_str!("../modules/ietf/iana-bgp-rib-types@2023-07-05.yang"),
        EmbeddedModuleKey::new("iana-bgp-types", Some("2023-07-05"), None, None) =>
            include_str!("../modules/ietf/iana-bgp-types@2023-07-05.yang"),
        EmbeddedModuleKey::new("iana-crypt-hash", Some("2014-08-06"), None, None) =>
            include_str!("../modules/ietf/iana-crypt-hash@2014-08-06.yang"),
        EmbeddedModuleKey::new("iana-if-type", Some("2017-01-19"), None, None) =>
            include_str!("../modules/ietf/iana-if-type@2017-01-19.yang"),
        EmbeddedModuleKey::new("iana-routing-types", Some("2018-10-29"), None, None) =>
            include_str!("../modules/ietf/iana-routing-types@2018-10-29.yang"),
        EmbeddedModuleKey::new("ietf-bfd-ip-mh", Some("2022-09-22"), None, None) =>
            include_str!("../modules/ietf/ietf-bfd-ip-mh@2022-09-22.yang"),
        EmbeddedModuleKey::new("ietf-bfd-ip-sh", Some("2022-09-22"), None, None) =>
            include_str!("../modules/ietf/ietf-bfd-ip-sh@2022-09-22.yang"),
        EmbeddedModuleKey::new("ietf-bfd-types", Some("2022-09-22"), None, None) =>
            include_str!("../modules/ietf/ietf-bfd-types@2022-09-22.yang"),
        EmbeddedModuleKey::new("ietf-bfd", Some("2022-09-22"), None, None) =>
            include_str!("../modules/ietf/ietf-bfd@2022-09-22.yang"),
        EmbeddedModuleKey::new("ietf-bgp", Some("2023-07-05"), None, None) =>
            include_str!("../modules/ietf/ietf-bgp@2023-07-05.yang"),
        EmbeddedModuleKey::new("ietf-bgp", Some("2023-07-05"), Some("ietf-bgp-capabilities"), Some("2023-07-05")) =>
            include_str!("../modules/ietf/ietf-bgp-capabilities@2023-07-05.yang"),
        EmbeddedModuleKey::new("ietf-bgp", Some("2023-07-05"), Some("ietf-bgp-common"), Some("2023-07-05")) =>
            include_str!("../modules/ietf/ietf-bgp-common@2023-07-05.yang"),
        EmbeddedModuleKey::new("ietf-bgp", Some("2023-07-05"), Some("ietf-bgp-common-multiprotocol"), Some("2023-07-05")) =>
            include_str!("../modules/ietf/ietf-bgp-common-multiprotocol@2023-07-05.yang"),
        EmbeddedModuleKey::new("ietf-bgp", Some("2023-07-05"), Some("ietf-bgp-common-structure"), Some("2023-07-05")) =>
            include_str!("../modules/ietf/ietf-bgp-common-structure@2023-07-05.yang"),
        EmbeddedModuleKey::new("ietf-bgp", Some("2023-07-05"), Some("ietf-bgp-neighbor"), Some("2023-07-05")) =>
            include_str!("../modules/ietf/ietf-bgp-neighbor@2023-07-05.yang"),
        EmbeddedModuleKey::new("ietf-bgp", Some("2023-07-05"), Some("ietf-bgp-rib"), Some("2023-07-05")) =>
            include_str!("../modules/ietf/ietf-bgp-rib@2023-07-05.yang"),
        EmbeddedModuleKey::new("ietf-bgp", Some("2023-07-05"), Some("ietf-bgp-rib-attributes"), Some("2023-07-05")) =>
            include_str!("../modules/ietf/ietf-bgp-rib-attributes@2023-07-05.yang"),
        EmbeddedModuleKey::new("ietf-bgp", Some("2023-07-05"), Some("ietf-bgp-rib-tables"), Some("2023-07-05")) =>
            include_str!("../modules/ietf/ietf-bgp-rib-tables@2023-07-05.yang"),
        EmbeddedModuleKey::new("ietf-bgp-policy", Some("2023-07-05"), None, None) =>
            include_str!("../modules/ietf/ietf-bgp-policy@2023-07-05.yang"),
        EmbeddedModuleKey::new("ietf-if-extensions", Some("2023-01-26"), None, None) =>
            include_str!("../modules/ietf/ietf-if-extensions@2023-01-26.yang"),
        EmbeddedModuleKey::new("ietf-if-vlan-encapsulation", Some("2023-01-26"), None, None) =>
            include_str!("../modules/ietf/ietf-if-vlan-encapsulation@2023-01-26.yang"),
        EmbeddedModuleKey::new("ietf-interfaces", Some("2018-02-20"), None, None) =>
            include_str!("../modules/ietf/ietf-interfaces@2018-02-20.yang"),
        EmbeddedModuleKey::new("ietf-ip", Some("2018-02-22"), None, None) =>
            include_str!("../modules/ietf/ietf-ip@2018-02-22.yang"),
        EmbeddedModuleKey::new("ietf-ipv4-unicast-routing", Some("2018-03-13"), None, None) =>
            include_str!("../modules/ietf/ietf-ipv4-unicast-routing@2018-03-13.yang"),
        EmbeddedModuleKey::new("ietf-ipv6-unicast-routing", Some("2018-03-13"), None, None) =>
            include_str!("../modules/ietf/ietf-ipv6-unicast-routing@2018-03-13.yang"),
        EmbeddedModuleKey::new("ietf-ipv6-unicast-routing", Some("2018-03-13"), Some("ietf-ipv6-router-advertisements"), Some("2018-03-13")) =>
            include_str!("../modules/ietf/ietf-ipv6-router-advertisements@2018-03-13.yang"),
        EmbeddedModuleKey::new("ietf-isis", Some("2022-10-19"), None, None) =>
            include_str!("../modules/ietf/ietf-isis@2022-10-19.yang"),
        EmbeddedModuleKey::new("ietf-key-chain", Some("2017-06-15"), None, None) =>
            include_str!("../modules/ietf/ietf-key-chain@2017-06-15.yang"),
        EmbeddedModuleKey::new("ietf-mpls", Some("2020-12-18"), None, None) =>
            include_str!("../modules/ietf/ietf-mpls@2020-12-18.yang"),
        EmbeddedModuleKey::new("ietf-mpls-ldp", Some("2022-03-14"), None, None) =>
            include_str!("../modules/ietf/ietf-mpls-ldp@2022-03-14.yang"),
        EmbeddedModuleKey::new("ietf-netconf-acm", Some("2018-02-14"), None, None) =>
            include_str!("../modules/ietf/ietf-netconf-acm@2018-02-14.yang"),
        EmbeddedModuleKey::new("ietf-ospf", Some("2022-10-19"), None, None) =>
            include_str!("../modules/ietf/ietf-ospf@2022-10-19.yang"),
        EmbeddedModuleKey::new("ietf-ospf-sr-mpls", Some("2024-06-19"), None, None) =>
            include_str!("../modules/ietf/ietf-ospf-sr-mpls@2024-06-19.yang"),
        EmbeddedModuleKey::new("ietf-ospfv3-extended-lsa", Some("2024-06-07"), None, None) =>
            include_str!("../modules/ietf/ietf-ospfv3-extended-lsa@2024-06-07.yang"),
        EmbeddedModuleKey::new("ietf-rip", Some("2020-02-20"), None, None) =>
            include_str!("../modules/ietf/ietf-rip@2020-02-20.yang"),
        EmbeddedModuleKey::new("ietf-system", Some("2014-08-06"), None, None) =>
            include_str!("../modules/ietf/ietf-system@2014-08-06.yang"),
        EmbeddedModuleKey::new("ietf-routing", Some("2018-03-13"), None, None) =>
            include_str!("../modules/ietf/ietf-routing@2018-03-13.yang"),
        EmbeddedModuleKey::new("ietf-routing-policy", Some("2021-10-11"), None, None) =>
            include_str!("../modules/ietf/ietf-routing-policy@2021-10-11.yang"),
        EmbeddedModuleKey::new("ietf-routing-types", Some("2017-12-04"), None, None) =>
            include_str!("../modules/ietf/ietf-routing-types@2017-12-04.yang"),
        EmbeddedModuleKey::new("ietf-segment-routing-common", Some("2021-05-26"), None, None) =>
            include_str!("../modules/ietf/ietf-segment-routing-common@2021-05-26.yang"),
        EmbeddedModuleKey::new("ietf-segment-routing-mpls", Some("2021-05-26"), None, None) =>
            include_str!("../modules/ietf/ietf-segment-routing-mpls@2021-05-26.yang"),
        EmbeddedModuleKey::new("ietf-segment-routing", Some("2021-05-26"), None, None) =>
            include_str!("../modules/ietf/ietf-segment-routing@2021-05-26.yang"),
        EmbeddedModuleKey::new("ietf-tcp", Some("2022-09-11"), None, None) =>
            include_str!("../modules/ietf/ietf-tcp@2022-09-11.yang"),
        EmbeddedModuleKey::new("ietf-tcp-common", Some("2023-04-17"), None, None) =>
            include_str!("../modules/ietf/ietf-tcp-common@2023-04-17.yang"),
        EmbeddedModuleKey::new("ietf-vrrp", Some("2018-03-13"), None, None) =>
            include_str!("../modules/ietf/ietf-vrrp@2018-03-13.yang"),
        // IETF Holo augmentations
        EmbeddedModuleKey::new("holo-bgp", None, None, None) =>
            include_str!("../modules/augmentations/holo-bgp.yang"),
        EmbeddedModuleKey::new("holo-ospf", None, None, None) =>
            include_str!("../modules/augmentations/holo-ospf.yang"),
        EmbeddedModuleKey::new("holo-ospf-dev", None, None, None) =>
            include_str!("../modules/augmentations/holo-ospf-dev.yang"),
        EmbeddedModuleKey::new("holo-vrrp", None, None, None) =>
            include_str!("../modules/augmentations/holo-vrrp.yang"),
        // IETF Holo deviations
<<<<<<< HEAD
        EmbeddedModuleKey::new("ietf-bgp-holo-deviations", None, None, None) =>
            include_str!("../modules/deviations/ietf-bgp-holo-deviations.yang"),
        EmbeddedModuleKey::new("ietf-mpls-ldp-holo-deviations", None, None, None) =>
            include_str!("../modules/deviations/ietf-mpls-ldp-holo-deviations.yang"),
        EmbeddedModuleKey::new("ietf-if-extensions-holo-deviations", None, None, None) =>
            include_str!("../modules/deviations/ietf-if-extensions-holo-deviations.yang"),
        EmbeddedModuleKey::new("ietf-if-vlan-encapsulation-holo-deviations", None, None, None) =>
            include_str!("../modules/deviations/ietf-if-vlan-encapsulation-holo-deviations.yang"),
        EmbeddedModuleKey::new("ietf-interfaces-holo-deviations", None, None, None) =>
            include_str!("../modules/deviations/ietf-interfaces-holo-deviations.yang"),
        EmbeddedModuleKey::new("ietf-ip-holo-deviations", None, None, None) =>
            include_str!("../modules/deviations/ietf-ip-holo-deviations.yang"),
        EmbeddedModuleKey::new("ietf-mpls-holo-deviations", None, None, None) =>
            include_str!("../modules/deviations/ietf-mpls-holo-deviations.yang"),
        EmbeddedModuleKey::new("ietf-key-chain-holo-deviations", None, None, None) =>
            include_str!("../modules/deviations/ietf-key-chain-holo-deviations.yang"),
        EmbeddedModuleKey::new("ietf-ospf-holo-deviations", None, None, None) =>
            include_str!("../modules/deviations/ietf-ospf-holo-deviations.yang"),
        EmbeddedModuleKey::new("ietf-ospf-sr-mpls-holo-deviations", None, None, None) =>
            include_str!("../modules/deviations/ietf-ospf-sr-mpls-holo-deviations.yang"),
        EmbeddedModuleKey::new("ietf-ospfv3-extended-lsa-holo-deviations", None, None, None) =>
            include_str!("../modules/deviations/ietf-ospfv3-extended-lsa-holo-deviations.yang"),
        EmbeddedModuleKey::new("ietf-rip-holo-deviations", None, None, None) =>
            include_str!("../modules/deviations/ietf-rip-holo-deviations.yang"),
        EmbeddedModuleKey::new("ietf-routing-holo-deviations", None, None, None) =>
            include_str!("../modules/deviations/ietf-routing-holo-deviations.yang"),
        EmbeddedModuleKey::new("ietf-ipv6-unicast-routing-holo-deviations", None, None, None) =>
            include_str!("../modules/deviations/ietf-ipv6-unicast-routing-holo-deviations.yang"),
        EmbeddedModuleKey::new("ietf-routing-policy-holo-deviations", None, None, None) =>
            include_str!("../modules/deviations/ietf-routing-policy-holo-deviations.yang"),
        EmbeddedModuleKey::new("ietf-segment-routing-mpls-holo-deviations", None, None, None) =>
            include_str!("../modules/deviations/ietf-segment-routing-mpls-holo-deviations.yang"),
        EmbeddedModuleKey::new("ietf-vrrp-holo-deviations", None, None, None) =>
            include_str!("../modules/deviations/ietf-vrrp-holo-deviations.yang"),
=======
        EmbeddedModuleKey::new("holo-ietf-bgp-deviations", None, None, None) =>
            include_str!("../modules/deviations/holo-ietf-bgp-deviations.yang"),
        EmbeddedModuleKey::new("holo-ietf-mpls-ldp-deviations", None, None, None) =>
            include_str!("../modules/deviations/holo-ietf-mpls-ldp-deviations.yang"),
        EmbeddedModuleKey::new("holo-ietf-if-extensions-deviations", None, None, None) =>
            include_str!("../modules/deviations/holo-ietf-if-extensions-deviations.yang"),
        EmbeddedModuleKey::new("holo-ietf-if-vlan-encapsulation-deviations", None, None, None) =>
            include_str!("../modules/deviations/holo-ietf-if-vlan-encapsulation-deviations.yang"),
        EmbeddedModuleKey::new("holo-ietf-interfaces-deviations", None, None, None) =>
            include_str!("../modules/deviations/holo-ietf-interfaces-deviations.yang"),
        EmbeddedModuleKey::new("holo-ietf-ip-deviations", None, None, None) =>
            include_str!("../modules/deviations/holo-ietf-ip-deviations.yang"),
        EmbeddedModuleKey::new("holo-ietf-mpls-deviations", None, None, None) =>
            include_str!("../modules/deviations/holo-ietf-mpls-deviations.yang"),
        EmbeddedModuleKey::new("holo-ietf-key-chain-deviations", None, None, None) =>
            include_str!("../modules/deviations/holo-ietf-key-chain-deviations.yang"),
        EmbeddedModuleKey::new("holo-ietf-ospf-deviations", None, None, None) =>
            include_str!("../modules/deviations/holo-ietf-ospf-deviations.yang"),
        EmbeddedModuleKey::new("holo-ietf-ospf-sr-mpls-deviations", None, None, None) =>
            include_str!("../modules/deviations/holo-ietf-ospf-sr-mpls-deviations.yang"),
        EmbeddedModuleKey::new("holo-ietf-ospfv3-extended-lsa-deviations", None, None, None) =>
            include_str!("../modules/deviations/holo-ietf-ospfv3-extended-lsa-deviations.yang"),
        EmbeddedModuleKey::new("holo-ietf-rip-deviations", None, None, None) =>
            include_str!("../modules/deviations/holo-ietf-rip-deviations.yang"),
        EmbeddedModuleKey::new("holo-ietf-system-deviations", None, None, None) =>
            include_str!("../modules/deviations/holo-ietf-system-deviations.yang"),
        EmbeddedModuleKey::new("holo-ietf-routing-deviations", None, None, None) =>
            include_str!("../modules/deviations/holo-ietf-routing-deviations.yang"),
        EmbeddedModuleKey::new("holo-ietf-ipv6-unicast-routing-deviations", None, None, None) =>
            include_str!("../modules/deviations/holo-ietf-ipv6-unicast-routing-deviations.yang"),
        EmbeddedModuleKey::new("holo-ietf-routing-policy-deviations", None, None, None) =>
            include_str!("../modules/deviations/holo-ietf-routing-policy-deviations.yang"),
        EmbeddedModuleKey::new("holo-ietf-segment-routing-mpls-deviations", None, None, None) =>
            include_str!("../modules/deviations/holo-ietf-segment-routing-mpls-deviations.yang"),
>>>>>>> 79fb0d76
    }
});

// All modules currently implemented.
//
// The list includes modules that define YANG identities that can be
// instantiated.
pub static YANG_IMPLEMENTED_MODULES: Lazy<Vec<&'static str>> =
    Lazy::new(|| {
        vec![
            // IEEE modules
            "ieee802-dot1q-types",
            // IETF modules
            "iana-if-type",
            "iana-bgp-notification",
            "iana-bgp-rib-types",
            "iana-bgp-types",
            "ietf-bfd-ip-mh",
            "ietf-bfd-ip-sh",
            "ietf-bfd-types",
            "ietf-bfd",
            "ietf-bgp",
            "ietf-bgp-policy",
            "ietf-routing-types",
            "ietf-if-extensions",
            "ietf-if-vlan-encapsulation",
            "ietf-interfaces",
            "ietf-ip",
            "ietf-key-chain",
            "ietf-routing",
            "ietf-routing-policy",
            "ietf-ipv4-unicast-routing",
            "ietf-ipv6-unicast-routing",
            "ietf-segment-routing",
            "ietf-segment-routing-common",
            "ietf-segment-routing-mpls",
            "ietf-mpls",
            "ietf-mpls-ldp",
            "ietf-ospf",
            "ietf-ospf-sr-mpls",
            "ietf-ospfv3-extended-lsa",
            "ietf-rip",
            "ietf-system",
            "ietf-tcp",
            "ietf-vrrp",
            // IETF Holo augmentations
            "holo-bgp",
            "holo-ospf",
            "holo-ospf-dev",
            "holo-vrrp",
        ]
    });

// All features currently supported.
pub static YANG_FEATURES: Lazy<HashMap<&'static str, Vec<&'static str>>> =
    Lazy::new(|| {
        hashmap! {
            "iana-bgp-types" => vec![
                "clear-neighbors",
                "route-refresh",
                "ttl-security",
            ],
            "ietf-bfd-types" => vec![
                "client-base-cfg-parms",
                "single-minimum-interval",
            ],
            "ietf-key-chain" => vec![
                "hex-key-string",
                "independent-send-accept-lifetime",
            ],
            "ietf-if-extensions" => vec![
                "sub-interfaces",
            ],
            "ietf-ospf" => vec![
                "bfd",
                "explicit-router-id",
                "graceful-restart",
                "ietf-spf-delay",
                "key-chain",
                "max-ecmp",
                "mtu-ignore",
                "ospfv3-authentication-trailer",
                "stub-router",
            ],
            "ietf-rip" => vec![
                "explicit-neighbors",
                "global-statistics",
                "interface-statistics",
            ],
            "ietf-segment-routing-common" => vec![
                "sid-last-hop-behavior",
            ],
            "ietf-vrrp" => vec![
                "validate-interval-errors",
            ],
        }
    });

//
// YANG conversion traits.
//

pub trait ToYang {
    // Return YANG textual representation of the value.
    fn to_yang(&self) -> Cow<'static, str>;
}

pub trait ToYangBits {
    // Return vector representing YANG bit set.
    fn to_yang_bits(&self) -> Vec<&'static str>;
}

pub trait TryFromYang: Sized {
    // Construct value from YANG identity or enum value.
    fn try_from_yang(identity: &str) -> Option<Self>;
}

// A trait representing YANG objects (containers or lists).
//
// This trait is automatically implemented for all structs generated from
// YANG definitions at build-time.
pub trait YangObject {
    // Initialize a given YANG data node with attributes from the current
    // object.
    fn into_data_node(self: Box<Self>, dnode: &mut DataNodeRef<'_>);

    // Return the keys of the list, or an empty string for containers or keyless
    // lists.
    fn list_keys(&self) -> String {
        String::new()
    }
}

//
// YANG path type.
//
// Instances of this structure are created automatically at build-time, and
// their use should be preferred over regular strings for extra type safety.
//
#[derive(Clone, Copy, Debug)]
pub struct YangPath(&'static str);

// ===== impl YangPath =====

impl YangPath {
    pub const fn new(path: &'static str) -> YangPath {
        YangPath(path)
    }

    pub fn as_str(&self) -> &'static str {
        self.0
    }
}

impl std::fmt::Display for YangPath {
    fn fmt(&self, f: &mut std::fmt::Formatter<'_>) -> std::fmt::Result {
        write!(f, "{}", self.0)
    }
}

impl AsRef<str> for YangPath {
    fn as_ref(&self) -> &str {
        self.0
    }
}

// ===== global functions =====

// Creates empty YANG context.
pub fn new_context() -> Context {
    let mut ctx = Context::new(
        ContextFlags::NO_YANGLIBRARY | ContextFlags::DISABLE_SEARCHDIRS,
    )
    .expect("Failed to create YANG context");
    ctx.set_embedded_modules(&YANG_EMBEDDED_MODULES);
    ctx
}

// Loads a YANG module.
pub fn load_module(ctx: &mut Context, name: &str) {
    let features = YANG_FEATURES
        .get(name)
        .map(|features| features.as_slice())
        .unwrap_or_else(|| &[]);
    if let Err(error) = ctx.load_module(name, None, features) {
        panic!("failed to load YANG module: {}", error);
    }
}

// Loads a YANG deviations module.
pub fn load_deviations(ctx: &mut Context, name: &str) {
    let name = format!("holo-{}-deviations", name);
    // Ignore errors since the deviation module might not exist.
    let _ = ctx.load_module(&name, None, &[]);
}<|MERGE_RESOLUTION|>--- conflicted
+++ resolved
@@ -135,7 +135,6 @@
         EmbeddedModuleKey::new("holo-vrrp", None, None, None) =>
             include_str!("../modules/augmentations/holo-vrrp.yang"),
         // IETF Holo deviations
-<<<<<<< HEAD
         EmbeddedModuleKey::new("ietf-bgp-holo-deviations", None, None, None) =>
             include_str!("../modules/deviations/ietf-bgp-holo-deviations.yang"),
         EmbeddedModuleKey::new("ietf-mpls-ldp-holo-deviations", None, None, None) =>
@@ -170,42 +169,7 @@
             include_str!("../modules/deviations/ietf-segment-routing-mpls-holo-deviations.yang"),
         EmbeddedModuleKey::new("ietf-vrrp-holo-deviations", None, None, None) =>
             include_str!("../modules/deviations/ietf-vrrp-holo-deviations.yang"),
-=======
-        EmbeddedModuleKey::new("holo-ietf-bgp-deviations", None, None, None) =>
-            include_str!("../modules/deviations/holo-ietf-bgp-deviations.yang"),
-        EmbeddedModuleKey::new("holo-ietf-mpls-ldp-deviations", None, None, None) =>
-            include_str!("../modules/deviations/holo-ietf-mpls-ldp-deviations.yang"),
-        EmbeddedModuleKey::new("holo-ietf-if-extensions-deviations", None, None, None) =>
-            include_str!("../modules/deviations/holo-ietf-if-extensions-deviations.yang"),
-        EmbeddedModuleKey::new("holo-ietf-if-vlan-encapsulation-deviations", None, None, None) =>
-            include_str!("../modules/deviations/holo-ietf-if-vlan-encapsulation-deviations.yang"),
-        EmbeddedModuleKey::new("holo-ietf-interfaces-deviations", None, None, None) =>
-            include_str!("../modules/deviations/holo-ietf-interfaces-deviations.yang"),
-        EmbeddedModuleKey::new("holo-ietf-ip-deviations", None, None, None) =>
-            include_str!("../modules/deviations/holo-ietf-ip-deviations.yang"),
-        EmbeddedModuleKey::new("holo-ietf-mpls-deviations", None, None, None) =>
-            include_str!("../modules/deviations/holo-ietf-mpls-deviations.yang"),
-        EmbeddedModuleKey::new("holo-ietf-key-chain-deviations", None, None, None) =>
-            include_str!("../modules/deviations/holo-ietf-key-chain-deviations.yang"),
-        EmbeddedModuleKey::new("holo-ietf-ospf-deviations", None, None, None) =>
-            include_str!("../modules/deviations/holo-ietf-ospf-deviations.yang"),
-        EmbeddedModuleKey::new("holo-ietf-ospf-sr-mpls-deviations", None, None, None) =>
-            include_str!("../modules/deviations/holo-ietf-ospf-sr-mpls-deviations.yang"),
-        EmbeddedModuleKey::new("holo-ietf-ospfv3-extended-lsa-deviations", None, None, None) =>
-            include_str!("../modules/deviations/holo-ietf-ospfv3-extended-lsa-deviations.yang"),
-        EmbeddedModuleKey::new("holo-ietf-rip-deviations", None, None, None) =>
-            include_str!("../modules/deviations/holo-ietf-rip-deviations.yang"),
-        EmbeddedModuleKey::new("holo-ietf-system-deviations", None, None, None) =>
-            include_str!("../modules/deviations/holo-ietf-system-deviations.yang"),
-        EmbeddedModuleKey::new("holo-ietf-routing-deviations", None, None, None) =>
-            include_str!("../modules/deviations/holo-ietf-routing-deviations.yang"),
-        EmbeddedModuleKey::new("holo-ietf-ipv6-unicast-routing-deviations", None, None, None) =>
-            include_str!("../modules/deviations/holo-ietf-ipv6-unicast-routing-deviations.yang"),
-        EmbeddedModuleKey::new("holo-ietf-routing-policy-deviations", None, None, None) =>
-            include_str!("../modules/deviations/holo-ietf-routing-policy-deviations.yang"),
-        EmbeddedModuleKey::new("holo-ietf-segment-routing-mpls-deviations", None, None, None) =>
-            include_str!("../modules/deviations/holo-ietf-segment-routing-mpls-deviations.yang"),
->>>>>>> 79fb0d76
+
     }
 });
 
