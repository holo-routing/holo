//
// Copyright (c) The Holo Core Contributors
//
// SPDX-License-Identifier: MIT
//
// Sponsored by NLnet as part of the Next Generation Internet initiative.
// See: https://nlnet.nl/NGI0
//

use std::collections::{BTreeMap, BTreeSet};

use async_trait::async_trait;
use chrono::{DateTime, Utc};
use holo_protocol::{
    InstanceChannelsTx, InstanceShared, MessageReceiver, ProtocolInstance,
};
use holo_utils::ibus::IbusMsg;
use holo_utils::ip::AddressFamily;
use holo_utils::protocol::Protocol;
use holo_utils::southbound::InterfaceFlags;
use holo_utils::{Receiver, Sender};
use ipnetwork::IpNetwork;
use tokio::sync::mpsc;

use crate::error::Error;
use crate::instance::Instance;
use crate::tasks::messages::input::{MasterDownTimerMsg, VrrpNetRxPacketMsg};
use crate::tasks::messages::{ProtocolInputMsg, ProtocolOutputMsg};
use crate::version::VrrpVersion;
use crate::{events, southbound};

#[derive(Debug)]
pub struct Interface {
    // Interface name.
    pub name: String,
    // Interface system data.
    pub system: InterfaceSys,
    // Interface VRRP V2 instances.
    pub vrrp_v2_instances: BTreeMap<u8, Instance>,
    // Interface IPV4 VRRP V3 instances
    pub vrrp_v3_instances_ipv4: BTreeMap<u8, Instance>,
    // Interface IPV6 VRRP V3 instances
    pub vrrp_v3_instances_ipv6: BTreeMap<u8, Instance>,
    // Global statistics.
    pub statistics: Statistics,
    // Tx channels.
    pub tx: InstanceChannelsTx<Interface>,
    // Shared data.
    pub shared: InstanceShared,
}

#[derive(Debug, Default)]
pub struct InterfaceSys {
    // Interface flags.
    pub flags: InterfaceFlags,
    // Interface index.
    pub ifindex: Option<u32>,
    // Interface IP addresses.
    pub addresses: BTreeSet<IpNetwork>,
    // interface MAC Address
    pub mac_address: [u8; 6],
}

#[derive(Debug, Default)]
pub struct Statistics {
    pub discontinuity_time: DateTime<Utc>,
    pub checksum_errors: u64,
    pub version_errors: u64,
    pub vrid_errors: u64,
    pub ip_ttl_errors: u64,
}

#[derive(Clone, Debug)]
pub struct ProtocolInputChannelsTx {
    // VRRP packet Rx event.
    pub vrrp_net_packet_tx: Sender<VrrpNetRxPacketMsg>,
    // Master down timer.
    pub master_down_timer_tx: Sender<MasterDownTimerMsg>,
}

#[derive(Debug)]
pub struct ProtocolInputChannelsRx {
    // VRRP packet Rx event.
    pub vrrp_net_packet_rx: Receiver<VrrpNetRxPacketMsg>,
    // Master down timer.
    pub master_down_timer_rx: Receiver<MasterDownTimerMsg>,
}

pub struct InterfaceView<'a> {
    pub name: &'a str,
    pub system: &'a mut InterfaceSys,
    pub statistics: &'a mut Statistics,
    pub tx: &'a InstanceChannelsTx<Interface>,
    pub shared: &'a InstanceShared,
}

// ===== impl Interface =====

impl Interface {
    pub(crate) fn get_instance(
        &mut self,
        vrid: u8,
        vrrp_version: &VrrpVersion,
    ) -> Option<(InterfaceView<'_>, &mut Instance)> {
        match vrrp_version {
            VrrpVersion::V2 => {
                self.vrrp_v2_instances.get_mut(&vrid).map(|instance| {
                    (
                        InterfaceView {
                            name: &self.name,
                            system: &mut self.system,
                            statistics: &mut self.statistics,
                            tx: &self.tx,
                            shared: &self.shared,
                        },
                        instance,
                    )
                })
            }
            VrrpVersion::V3(addr_family) => {
                let instances = match addr_family {
                    AddressFamily::Ipv4 => &mut self.vrrp_v3_instances_ipv4,
                    AddressFamily::Ipv6 => &mut self.vrrp_v3_instances_ipv6,
                };
                instances.get_mut(&vrid).map(|instance| {
                    (
                        InterfaceView {
                            name: &self.name,
                            system: &mut self.system,
                            statistics: &mut self.statistics,
                            tx: &self.tx,
                            shared: &self.shared,
                        },
                        instance,
                    )
                })
                // TODO: add a check for looking for an ipv4 vrrpv3 too
            }
        }
    }

    pub(crate) fn iter_instances(
        &mut self,
    ) -> (InterfaceView<'_>, impl Iterator<Item = &mut Instance>) {
        (
            InterfaceView {
                name: &self.name,
                system: &mut self.system,
                statistics: &mut self.statistics,
                tx: &self.tx,
                shared: &self.shared,
            },
            self.vrrp_v2_instances
                .values_mut()
                .chain(self.vrrp_v3_instances_ipv4.values_mut())
                .chain(self.vrrp_v3_instances_ipv6.values_mut()),
        )
    }

    pub(crate) fn as_view(&mut self) -> InterfaceView<'_> {
        InterfaceView {
            name: &self.name,
            system: &mut self.system,
            statistics: &mut self.statistics,
            tx: &self.tx,
            shared: &self.shared,
        }
    }
}

#[async_trait]
impl ProtocolInstance for Interface {
    const PROTOCOL: Protocol = Protocol::VRRP;

    type ProtocolInputMsg = ProtocolInputMsg;
    type ProtocolOutputMsg = ProtocolOutputMsg;
    type ProtocolInputChannelsTx = ProtocolInputChannelsTx;
    type ProtocolInputChannelsRx = ProtocolInputChannelsRx;

    async fn new(
        name: String,
        shared: InstanceShared,
        tx: InstanceChannelsTx<Interface>,
    ) -> Interface {
        Interface {
            name,
            system: Default::default(),
            vrrp_v2_instances: Default::default(),
            vrrp_v3_instances_ipv4: Default::default(),
            vrrp_v3_instances_ipv6: Default::default(),
            statistics: Default::default(),
            tx,
            shared,
        }
    }

    async fn init(&mut self) {
<<<<<<< HEAD
        // Request system information about the interface.

        // get ipv4 interfaces
        let _ = self.tx.ibus.send(IbusMsg::InterfaceQuery {
            ifname: self.name.clone(),
            af: Some(AddressFamily::Ipv4),
        });

        // getipv6 interfaces
        let _ = self.tx.ibus.send(IbusMsg::InterfaceQuery {
            ifname: self.name.clone(),
            af: Some(AddressFamily::Ipv6),
        });
=======
        // Request system information about all interfaces.
        self.tx.ibus.interface_sub(None, Some(AddressFamily::Ipv4));
>>>>>>> 31bc242a
    }

    async fn process_ibus_msg(&mut self, msg: IbusMsg) {
        if let Err(error) = process_ibus_msg(self, msg).await {
            error.log();
        }
    }

    fn process_protocol_msg(&mut self, msg: ProtocolInputMsg) {
        if let Err(error) = match msg {
            // Received VRRP v2 network packet.
            ProtocolInputMsg::VrrpNetRxPacket(msg) => {
                events::process_vrrp_packet(self, msg.src, msg.packet)
            }
            // Master down timer.
            ProtocolInputMsg::MasterDownTimer(msg) => {
                events::handle_master_down_timer(
                    self,
                    msg.vrid,
                    &msg.vrrp_version,
                )
            }
        } {
            error.log();
        }
    }

    fn protocol_input_channels()
    -> (ProtocolInputChannelsTx, ProtocolInputChannelsRx) {
        let (vrrp_net_packet_rxp, vrrp_net_packet_rxc) = mpsc::channel(4);
        let (master_down_timerp, master_down_timerc) = mpsc::channel(4);

        let tx = ProtocolInputChannelsTx {
            vrrp_net_packet_tx: vrrp_net_packet_rxp,
            master_down_timer_tx: master_down_timerp,
        };
        let rx = ProtocolInputChannelsRx {
            vrrp_net_packet_rx: vrrp_net_packet_rxc,
            master_down_timer_rx: master_down_timerc,
        };

        (tx, rx)
    }

    #[cfg(feature = "testing")]
    fn test_dir() -> String {
        format!("{}/tests/conformance", env!("CARGO_MANIFEST_DIR"),)
    }
}

// ===== impl ProtocolInputChannelsRx =====

#[async_trait]
impl MessageReceiver<ProtocolInputMsg> for ProtocolInputChannelsRx {
    async fn recv(&mut self) -> Option<ProtocolInputMsg> {
        tokio::select! {
            biased;
            msg = self.vrrp_net_packet_rx.recv() => {
                msg.map(ProtocolInputMsg::VrrpNetRxPacket)
            }
            msg = self.master_down_timer_rx.recv() => {
                msg.map(ProtocolInputMsg::MasterDownTimer)
            }
        }
    }
}

// ===== helper functions =====

async fn process_ibus_msg(
    interface: &mut Interface,
    msg: IbusMsg,
) -> Result<(), Error> {
    match msg {
        // Interface update notification.
        IbusMsg::InterfaceUpd(msg) => {
            southbound::rx::process_iface_update(interface, msg);
        }
        // Interface address addition notification.
        IbusMsg::InterfaceAddressAdd(msg) => {
            southbound::rx::process_addr_add(interface, msg);
        }
        // Interface address delete notification.
        IbusMsg::InterfaceAddressDel(msg) => {
            southbound::rx::process_addr_del(interface, msg);
        }
        // Ignore other events.
        _ => {}
    }

    Ok(())
}<|MERGE_RESOLUTION|>--- conflicted
+++ resolved
@@ -195,24 +195,9 @@
     }
 
     async fn init(&mut self) {
-<<<<<<< HEAD
-        // Request system information about the interface.
-
-        // get ipv4 interfaces
-        let _ = self.tx.ibus.send(IbusMsg::InterfaceQuery {
-            ifname: self.name.clone(),
-            af: Some(AddressFamily::Ipv4),
-        });
-
-        // getipv6 interfaces
-        let _ = self.tx.ibus.send(IbusMsg::InterfaceQuery {
-            ifname: self.name.clone(),
-            af: Some(AddressFamily::Ipv6),
-        });
-=======
         // Request system information about all interfaces.
         self.tx.ibus.interface_sub(None, Some(AddressFamily::Ipv4));
->>>>>>> 31bc242a
+        self.tx.ibus.interface_sub(None, Some(AddressFamily::Ipv6));
     }
 
     async fn process_ibus_msg(&mut self, msg: IbusMsg) {
